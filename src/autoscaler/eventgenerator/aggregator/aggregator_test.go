package aggregator_test

import (
	. "autoscaler/eventgenerator/aggregator"
	"autoscaler/eventgenerator/aggregator/fakes"
	. "autoscaler/eventgenerator/generator"
	. "autoscaler/eventgenerator/model"
	"autoscaler/models"
	"code.cloudfoundry.org/clock/fakeclock"
	"code.cloudfoundry.org/lager"
	. "github.com/onsi/ginkgo"
	. "github.com/onsi/gomega"
	"github.com/onsi/gomega/ghttp"
	"net/http"
	"regexp"
	"time"
)

var _ = Describe("Aggregator", func() {
	var (
<<<<<<< HEAD
		err               error
=======
		getPolicies       GetPolicies
>>>>>>> a720e00b
		evaluationManager *AppEvaluationManager
		aggregator        *Aggregator
		appMetricDatabase *fakes.FakeAppMetricDB
		policyDatabase    *fakes.FakePolicyDB
		clock             *fakeclock.FakeClock
		logger            lager.Logger
		metricServer      *ghttp.Server
		metricPollerCount int = 3
		evaluatorCount    int = 0
		triggerChan       chan []*Trigger
		appMonitorChan    chan *AppMonitor
		testAppId         string = "testAppId"
		testAppId2        string = "testAppId2"
		testAppId3        string = "testAppId3"
		testAppId4        string = "testAppId4"
		timestamp         int64  = time.Now().UnixNano()
		metricType        string = "MemoryUsage"
		unit              string = "bytes"
		fakeWaitDuration  time.Duration
		policyStr         = `
		{
		   "instance_min_count":1,
		   "instance_max_count":5,
		   "scaling_rules":[
		      {
		         "metric_type":"MemoryUsage",
		         "stat_window":300,
		         "breach_duration":300,
		         "threshold":30,
		         "operator":"<",
		         "cool_down_duration":300,
		         "adjustment":"-1"
		      }
		   ]
		}`
		metrics []*models.AppInstanceMetric = []*models.AppInstanceMetric{
			&models.AppInstanceMetric{
				AppId:         testAppId,
				InstanceIndex: 0,
				CollectedAt:   111111,
				Name:          metricType,
				Unit:          models.UnitBytes,
				Value:         "100",
				Timestamp:     111100,
			},
			&models.AppInstanceMetric{
				AppId:         testAppId,
				InstanceIndex: 1,
				CollectedAt:   111111,
				Name:          metricType,
				Unit:          models.UnitBytes,
				Value:         "200",
				Timestamp:     110000,
			},

			&models.AppInstanceMetric{
				AppId:         testAppId,
				InstanceIndex: 0,
				CollectedAt:   222222,
				Name:          metricType,
				Unit:          models.UnitBytes,
				Value:         "300",
				Timestamp:     222200,
			},
			&models.AppInstanceMetric{
				AppId:         testAppId,
				InstanceIndex: 1,
				CollectedAt:   222222,
				Name:          metricType,
				Unit:          models.UnitBytes,
				Value:         "400",
				Timestamp:     220000,
			},
		}
		policyMap map[string]*Policy = map[string]*Policy{
			testAppId: &Policy{
				AppId: testAppId,
				TriggerRecord: &TriggerRecord{
					InstanceMaxCount: 5,
					InstanceMinCount: 1,
					ScalingRules: []*ScalingRule{
						&ScalingRule{
							MetricType:       "MemoryUsage",
							StatWindow:       300,
							BreachDuration:   300,
							CoolDownDuration: 300,
							Threshold:        30,
							Operator:         "<",
							Adjustment:       "-1",
						},
					},
				},
			},
		}
		policyMap2 map[string]*Policy = map[string]*Policy{
			testAppId: &Policy{
				AppId: testAppId,
				TriggerRecord: &TriggerRecord{
					InstanceMaxCount: 5,
					InstanceMinCount: 1,
					ScalingRules: []*ScalingRule{
						&ScalingRule{
							MetricType:       "MemoryUsage",
							StatWindow:       300,
							BreachDuration:   300,
							CoolDownDuration: 300,
							Threshold:        30,
							Operator:         "<",
							Adjustment:       "-1",
						},
					},
				},
			},
			testAppId2: &Policy{
				AppId: testAppId2,
				TriggerRecord: &TriggerRecord{
					InstanceMaxCount: 5,
					InstanceMinCount: 1,
					ScalingRules: []*ScalingRule{
						&ScalingRule{
							MetricType:       "MemoryUsage",
							StatWindow:       300,
							BreachDuration:   300,
							CoolDownDuration: 300,
							Threshold:        30,
							Operator:         "<",
							Adjustment:       "-1",
						},
					},
				},
			},
			testAppId3: &Policy{
				AppId: testAppId3,
				TriggerRecord: &TriggerRecord{
					InstanceMaxCount: 5,
					InstanceMinCount: 1,
					ScalingRules: []*ScalingRule{
						&ScalingRule{
							MetricType:       "MemoryUsage",
							StatWindow:       300,
							BreachDuration:   300,
							CoolDownDuration: 300,
							Threshold:        30,
							Operator:         "<",
							Adjustment:       "-1",
						},
					},
				},
			},
			testAppId4: &Policy{
				AppId: testAppId4,
				TriggerRecord: &TriggerRecord{
					InstanceMaxCount: 5,
					InstanceMinCount: 1,
					ScalingRules: []*ScalingRule{
						&ScalingRule{
							MetricType:       "MemoryUsage",
							StatWindow:       300,
							BreachDuration:   300,
							CoolDownDuration: 300,
							Threshold:        30,
							Operator:         "<",
							Adjustment:       "-1",
						},
					},
				},
			},
		}
	)

	BeforeEach(func() {
		appMetricDatabase = &fakes.FakeAppMetricDB{}
		policyDatabase = &fakes.FakePolicyDB{}

		policyDatabase.RetrievePoliciesStub = func() ([]*PolicyJson, error) {
			return []*PolicyJson{&PolicyJson{AppId: testAppId, PolicyStr: policyStr}}, nil
		}

		appMetricDatabase.SaveAppMetricStub = func(appMetric *AppMetric) error {
			Expect(appMetric.AppId).To(Equal(testAppId))
			Expect(appMetric.MetricType).To(Equal(metricType))
			Expect(appMetric.Unit).To(Equal(unit))
			Expect(*appMetric.Value).To(Equal(int64(250)))
			return nil
		}
		getPolicies = func() map[string]*Policy {
			return policyMap
		}
		appMetricDatabase.RetrieveAppMetricsStub = func(appId string, metricType string, start int64, end int64) ([]*AppMetric, error) {
			return []*AppMetric{}, nil
		}

		clock = fakeclock.NewFakeClock(time.Now())
		logger = lager.NewLogger("Aggregator-test")

		regPath := regexp.MustCompile(`^/v1/apps/.*/metrics_history/memory$`)
		metricServer = ghttp.NewServer()
		metricServer.RouteToHandler("GET", regPath, ghttp.RespondWithJSONEncoded(http.StatusOK,
			&metrics))

		triggerChan = make(chan []*Trigger, 10)
		appMonitorChan = make(chan *AppMonitor, 10)
<<<<<<< HEAD
		evaluationManager, err = NewAppEvaluationManager(testEvaluateInteval, logger, clock, triggerChan, evaluatorCount, appMetricDatabase, "", nil)
		Expect(err).NotTo(HaveOccurred())
=======
		evaluationManager = NewAppEvaluationManager(testEvaluateInteval, logger, clock, triggerChan, evaluatorCount, appMetricDatabase, "",
			getPolicies)

>>>>>>> a720e00b
		if testEvaluateInteval > testAggregatorExecuteInterval {
			fakeWaitDuration = testEvaluateInteval
		} else {
			fakeWaitDuration = testAggregatorExecuteInterval
		}
	})

<<<<<<< HEAD
	Describe("ConsumePolicy", func() {
		var policyMap map[string]*Policy
		var appChan chan *AppMonitor
		var appMonitor *AppMonitor
		var triggerArray []*Trigger
		BeforeEach(func() {
			appChan = make(chan *AppMonitor, 1)

			aggregator, err = NewAggregator(logger, clock, testAggregatorExecuteInterval, testPolicyPollerInterval, policyDatabase, appMetricDatabase, metricServer.URL(), 0, evaluationManager, appMonitorChan, nil)
			Expect(err).NotTo(HaveOccurred())
			policyMap = map[string]*Policy{testAppId: &Policy{
				AppId: testAppId,
				TriggerRecord: &TriggerRecord{
					InstanceMaxCount: 5,
					InstanceMinCount: 1,
					ScalingRules: []*ScalingRule{&ScalingRule{
						MetricType:       "MemoryUsage",
						StatWindow:       300,
						BreachDuration:   300,
						CoolDownDuration: 300,
						Threshold:        30,
						Operator:         "<",
						Adjustment:       "-1",
					}}},
			}}
		})

		Context("when there are data in triggerMap", func() {
			JustBeforeEach(func() {
				aggregator.ConsumePolicy(policyMap, appMonitorChan)
				aggregator.Start()
				evaluationManager.Start()
				Eventually(clock.WatcherCount).Should(Equal(3)) //policyPoller:1,aggregator:1,evaluationManager:1
				clock.Increment(1 * fakeWaitDuration)
			})

			It("should parse the triggers to appmonitor and put them in appChan", func() {
				Eventually(appMonitorChan).Should(Receive(&appMonitor))
				Expect(appMonitor).To(Equal(&AppMonitor{
					AppId:      testAppId,
					MetricType: "MemoryUsage",
					StatWindow: 300,
				}))

				Eventually(triggerChan).Should(Receive(&triggerArray))
				Expect(triggerArray).To(Equal([]*Trigger{&Trigger{
					AppId:            testAppId,
					MetricType:       "MemoryUsage",
					BreachDuration:   300,
					CoolDownDuration: 300,
					Threshold:        30,
					Operator:         "<",
					Adjustment:       "-1",
				}}))
			})
		})

		Context("when there is no data in policyMap", func() {
			BeforeEach(func() {
				policyMap = map[string]*Policy{}
			})

			JustBeforeEach(func() {
				aggregator.ConsumePolicy(policyMap, appChan)
				evaluationManager.Start()
				Eventually(clock.WatcherCount).Should(Equal(1))
				clock.Increment(1 * fakeWaitDuration)
			})

			It("should not receive any data from the appChan", func() {
				Consistently(appChan).ShouldNot(Receive())
				Consistently(triggerChan).ShouldNot(Receive())
			})
		})

		Context("when the policyMap is nil", func() {
			BeforeEach(func() {
				policyMap = nil
			})

			JustBeforeEach(func() {
				aggregator.ConsumePolicy(policyMap, appChan)
				evaluationManager.Start()
				Eventually(clock.WatcherCount).Should(Equal(1))
				clock.Increment(1 * fakeWaitDuration)
			})

			It("should not receive any data from the appChan", func() {
				Consistently(appChan).ShouldNot(Receive())
				Consistently(triggerChan).ShouldNot(Receive())
			})
		})
	})

=======
>>>>>>> a720e00b
	Describe("ConsumeAppMetric", func() {
		var appmetric *AppMetric
		var value int64 = 250
		BeforeEach(func() {
<<<<<<< HEAD
			aggregator, err = NewAggregator(logger, clock, testAggregatorExecuteInterval, testPolicyPollerInterval, policyDatabase, appMetricDatabase, metricServer.URL(), metricPollerCount, evaluationManager, appMonitorChan, nil)
			Expect(err).NotTo(HaveOccurred())
=======
			aggregator = NewAggregator(logger, clock, testAggregatorExecuteInterval, testPolicyPollerInterval, policyDatabase, appMetricDatabase,
				metricServer.URL(), metricPollerCount, evaluationManager, appMonitorChan, getPolicies)
>>>>>>> a720e00b
			appmetric = &AppMetric{
				AppId:      testAppId,
				MetricType: metricType,
				Value:      &value,
				Unit:       "bytes",
				Timestamp:  timestamp}
		})

		Context("when there is data in appmetric", func() {
			JustBeforeEach(func() {
				aggregator.ConsumeAppMetric(appmetric)
			})

			It("should call database.SaveAppmetric to save the appmetric to database", func() {
				Eventually(appMetricDatabase.SaveAppMetricCallCount).Should(Equal(1))
			})
		})

		Context("when the appmetric is nil", func() {
			BeforeEach(func() {
				appmetric = nil
			})

			JustBeforeEach(func() {
				aggregator.ConsumeAppMetric(appmetric)
			})

			It("should call database.SaveAppmetric to save the appmetric to database", func() {
				Consistently(appMetricDatabase.SaveAppMetricCallCount).Should(Equal(0))
			})
		})
	})

	Describe("Start", func() {
		JustBeforeEach(func() {
<<<<<<< HEAD
			aggregator, err = NewAggregator(logger, clock, testAggregatorExecuteInterval, testPolicyPollerInterval, policyDatabase, appMetricDatabase, metricServer.URL(), metricPollerCount, evaluationManager, appMonitorChan, nil)
			Expect(err).NotTo(HaveOccurred())
=======
			aggregator = NewAggregator(logger, clock, testAggregatorExecuteInterval, testPolicyPollerInterval, policyDatabase, appMetricDatabase,
				metricServer.URL(), metricPollerCount, evaluationManager, appMonitorChan, getPolicies)
>>>>>>> a720e00b
			aggregator.Start()
			evaluationManager.Start()
			Eventually(clock.WatcherCount).Should(Equal(2)) //aggregator:1,evaluationManager:1
		})

		AfterEach(func() {
			aggregator.Stop()
		})

		It("should save the appmetric to database", func() {
			clock.Increment(1 * fakeWaitDuration)
			Eventually(appMetricDatabase.SaveAppMetricCallCount).Should(BeNumerically(">=", 1))
		})

		Context("MetricPoller", func() {
			var unBlockChan chan bool
			var calledChan chan string

			BeforeEach(func() {
				metricPollerCount = 4
				unBlockChan = make(chan bool)
				calledChan = make(chan string)
				getPolicies = func() map[string]*Policy {
					return policyMap2
				}
				appMetricDatabase.SaveAppMetricStub = func(appMetric *AppMetric) error {
					defer GinkgoRecover()
					calledChan <- appMetric.AppId
					Eventually(unBlockChan).Should(BeClosed())
					return nil
				}
			})

			It("should create MetricPollerCount metric-pollers", func() {
				clock.Increment(1 * fakeWaitDuration)
				for i := 0; i < metricPollerCount; i++ {
					Eventually(calledChan).Should(Receive())
				}
				Consistently(calledChan).ShouldNot(Receive())

				Eventually(appMetricDatabase.SaveAppMetricCallCount).Should(Equal(int(metricPollerCount)))

				close(unBlockChan)
			})
		})
	})

	Describe("Stop", func() {
		var retrievePoliciesCallCount int
		var saveAppMetricCallCount int

		JustBeforeEach(func() {
<<<<<<< HEAD
			aggregator, err = NewAggregator(logger, clock, testAggregatorExecuteInterval, testPolicyPollerInterval, policyDatabase, appMetricDatabase, metricServer.URL(), metricPollerCount, evaluationManager, appMonitorChan, nil)
			Expect(err).NotTo(HaveOccurred())
=======
			aggregator = NewAggregator(logger, clock, testAggregatorExecuteInterval, testPolicyPollerInterval, policyDatabase, appMetricDatabase,
				metricServer.URL(), metricPollerCount, evaluationManager, appMonitorChan, getPolicies)
>>>>>>> a720e00b
			aggregator.Start()
			Eventually(clock.WatcherCount).Should(Equal(1)) //aggregator:1
			aggregator.Stop()

			retrievePoliciesCallCount = policyDatabase.RetrievePoliciesCallCount()
			saveAppMetricCallCount = appMetricDatabase.SaveAppMetricCallCount()
		})

		It("should not retrieve or save", func() {
			clock.Increment(1 * fakeWaitDuration)
			Eventually(appMetricDatabase.SaveAppMetricCallCount).Should(Equal(saveAppMetricCallCount))
		})
	})
})<|MERGE_RESOLUTION|>--- conflicted
+++ resolved
@@ -6,23 +6,21 @@
 	. "autoscaler/eventgenerator/generator"
 	. "autoscaler/eventgenerator/model"
 	"autoscaler/models"
+	"net/http"
+	"regexp"
+	"time"
+
 	"code.cloudfoundry.org/clock/fakeclock"
 	"code.cloudfoundry.org/lager"
 	. "github.com/onsi/ginkgo"
 	. "github.com/onsi/gomega"
 	"github.com/onsi/gomega/ghttp"
-	"net/http"
-	"regexp"
-	"time"
 )
 
 var _ = Describe("Aggregator", func() {
 	var (
-<<<<<<< HEAD
 		err               error
-=======
 		getPolicies       GetPolicies
->>>>>>> a720e00b
 		evaluationManager *AppEvaluationManager
 		aggregator        *Aggregator
 		appMetricDatabase *fakes.FakeAppMetricDB
@@ -225,14 +223,8 @@
 
 		triggerChan = make(chan []*Trigger, 10)
 		appMonitorChan = make(chan *AppMonitor, 10)
-<<<<<<< HEAD
-		evaluationManager, err = NewAppEvaluationManager(testEvaluateInteval, logger, clock, triggerChan, evaluatorCount, appMetricDatabase, "", nil)
+		evaluationManager, err = NewAppEvaluationManager(testEvaluateInteval, logger, clock, triggerChan, evaluatorCount, appMetricDatabase, "", getPolicies, nil)
 		Expect(err).NotTo(HaveOccurred())
-=======
-		evaluationManager = NewAppEvaluationManager(testEvaluateInteval, logger, clock, triggerChan, evaluatorCount, appMetricDatabase, "",
-			getPolicies)
-
->>>>>>> a720e00b
 		if testEvaluateInteval > testAggregatorExecuteInterval {
 			fakeWaitDuration = testEvaluateInteval
 		} else {
@@ -240,114 +232,13 @@
 		}
 	})
 
-<<<<<<< HEAD
-	Describe("ConsumePolicy", func() {
-		var policyMap map[string]*Policy
-		var appChan chan *AppMonitor
-		var appMonitor *AppMonitor
-		var triggerArray []*Trigger
-		BeforeEach(func() {
-			appChan = make(chan *AppMonitor, 1)
-
-			aggregator, err = NewAggregator(logger, clock, testAggregatorExecuteInterval, testPolicyPollerInterval, policyDatabase, appMetricDatabase, metricServer.URL(), 0, evaluationManager, appMonitorChan, nil)
-			Expect(err).NotTo(HaveOccurred())
-			policyMap = map[string]*Policy{testAppId: &Policy{
-				AppId: testAppId,
-				TriggerRecord: &TriggerRecord{
-					InstanceMaxCount: 5,
-					InstanceMinCount: 1,
-					ScalingRules: []*ScalingRule{&ScalingRule{
-						MetricType:       "MemoryUsage",
-						StatWindow:       300,
-						BreachDuration:   300,
-						CoolDownDuration: 300,
-						Threshold:        30,
-						Operator:         "<",
-						Adjustment:       "-1",
-					}}},
-			}}
-		})
-
-		Context("when there are data in triggerMap", func() {
-			JustBeforeEach(func() {
-				aggregator.ConsumePolicy(policyMap, appMonitorChan)
-				aggregator.Start()
-				evaluationManager.Start()
-				Eventually(clock.WatcherCount).Should(Equal(3)) //policyPoller:1,aggregator:1,evaluationManager:1
-				clock.Increment(1 * fakeWaitDuration)
-			})
-
-			It("should parse the triggers to appmonitor and put them in appChan", func() {
-				Eventually(appMonitorChan).Should(Receive(&appMonitor))
-				Expect(appMonitor).To(Equal(&AppMonitor{
-					AppId:      testAppId,
-					MetricType: "MemoryUsage",
-					StatWindow: 300,
-				}))
-
-				Eventually(triggerChan).Should(Receive(&triggerArray))
-				Expect(triggerArray).To(Equal([]*Trigger{&Trigger{
-					AppId:            testAppId,
-					MetricType:       "MemoryUsage",
-					BreachDuration:   300,
-					CoolDownDuration: 300,
-					Threshold:        30,
-					Operator:         "<",
-					Adjustment:       "-1",
-				}}))
-			})
-		})
-
-		Context("when there is no data in policyMap", func() {
-			BeforeEach(func() {
-				policyMap = map[string]*Policy{}
-			})
-
-			JustBeforeEach(func() {
-				aggregator.ConsumePolicy(policyMap, appChan)
-				evaluationManager.Start()
-				Eventually(clock.WatcherCount).Should(Equal(1))
-				clock.Increment(1 * fakeWaitDuration)
-			})
-
-			It("should not receive any data from the appChan", func() {
-				Consistently(appChan).ShouldNot(Receive())
-				Consistently(triggerChan).ShouldNot(Receive())
-			})
-		})
-
-		Context("when the policyMap is nil", func() {
-			BeforeEach(func() {
-				policyMap = nil
-			})
-
-			JustBeforeEach(func() {
-				aggregator.ConsumePolicy(policyMap, appChan)
-				evaluationManager.Start()
-				Eventually(clock.WatcherCount).Should(Equal(1))
-				clock.Increment(1 * fakeWaitDuration)
-			})
-
-			It("should not receive any data from the appChan", func() {
-				Consistently(appChan).ShouldNot(Receive())
-				Consistently(triggerChan).ShouldNot(Receive())
-			})
-		})
-	})
-
-=======
->>>>>>> a720e00b
 	Describe("ConsumeAppMetric", func() {
 		var appmetric *AppMetric
 		var value int64 = 250
 		BeforeEach(func() {
-<<<<<<< HEAD
-			aggregator, err = NewAggregator(logger, clock, testAggregatorExecuteInterval, testPolicyPollerInterval, policyDatabase, appMetricDatabase, metricServer.URL(), metricPollerCount, evaluationManager, appMonitorChan, nil)
+			aggregator, err = NewAggregator(logger, clock, testAggregatorExecuteInterval, testPolicyPollerInterval, policyDatabase, appMetricDatabase, metricServer.URL(), metricPollerCount, evaluationManager, appMonitorChan, getPolicies, nil)
 			Expect(err).NotTo(HaveOccurred())
-=======
-			aggregator = NewAggregator(logger, clock, testAggregatorExecuteInterval, testPolicyPollerInterval, policyDatabase, appMetricDatabase,
-				metricServer.URL(), metricPollerCount, evaluationManager, appMonitorChan, getPolicies)
->>>>>>> a720e00b
+
 			appmetric = &AppMetric{
 				AppId:      testAppId,
 				MetricType: metricType,
@@ -383,13 +274,8 @@
 
 	Describe("Start", func() {
 		JustBeforeEach(func() {
-<<<<<<< HEAD
-			aggregator, err = NewAggregator(logger, clock, testAggregatorExecuteInterval, testPolicyPollerInterval, policyDatabase, appMetricDatabase, metricServer.URL(), metricPollerCount, evaluationManager, appMonitorChan, nil)
+			aggregator, err = NewAggregator(logger, clock, testAggregatorExecuteInterval, testPolicyPollerInterval, policyDatabase, appMetricDatabase, metricServer.URL(), metricPollerCount, evaluationManager, appMonitorChan, getPolicies, nil)
 			Expect(err).NotTo(HaveOccurred())
-=======
-			aggregator = NewAggregator(logger, clock, testAggregatorExecuteInterval, testPolicyPollerInterval, policyDatabase, appMetricDatabase,
-				metricServer.URL(), metricPollerCount, evaluationManager, appMonitorChan, getPolicies)
->>>>>>> a720e00b
 			aggregator.Start()
 			evaluationManager.Start()
 			Eventually(clock.WatcherCount).Should(Equal(2)) //aggregator:1,evaluationManager:1
@@ -442,13 +328,8 @@
 		var saveAppMetricCallCount int
 
 		JustBeforeEach(func() {
-<<<<<<< HEAD
-			aggregator, err = NewAggregator(logger, clock, testAggregatorExecuteInterval, testPolicyPollerInterval, policyDatabase, appMetricDatabase, metricServer.URL(), metricPollerCount, evaluationManager, appMonitorChan, nil)
+			aggregator, err = NewAggregator(logger, clock, testAggregatorExecuteInterval, testPolicyPollerInterval, policyDatabase, appMetricDatabase, metricServer.URL(), metricPollerCount, evaluationManager, appMonitorChan, getPolicies, nil)
 			Expect(err).NotTo(HaveOccurred())
-=======
-			aggregator = NewAggregator(logger, clock, testAggregatorExecuteInterval, testPolicyPollerInterval, policyDatabase, appMetricDatabase,
-				metricServer.URL(), metricPollerCount, evaluationManager, appMonitorChan, getPolicies)
->>>>>>> a720e00b
 			aggregator.Start()
 			Eventually(clock.WatcherCount).Should(Equal(1)) //aggregator:1
 			aggregator.Stop()
