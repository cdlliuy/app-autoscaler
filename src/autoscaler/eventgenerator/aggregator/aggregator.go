package aggregator

import (
	"autoscaler/db"
	"autoscaler/eventgenerator/generator"
	"autoscaler/eventgenerator/model"
	"autoscaler/models"
	"net/http"
	"sync"
	"time"

	"code.cloudfoundry.org/cfhttp"
	"code.cloudfoundry.org/clock"
	"code.cloudfoundry.org/lager"
)

type Aggregator struct {
	logger                    lager.Logger
	doneChan                  chan bool
	appChan                   chan *model.AppMonitor
	metricPollerArray         []*MetricPoller
	appMetricDatabase         db.AppMetricDB
	evaluationManager         *generator.AppEvaluationManager
	cclock                    clock.Clock
	aggregatorExecuteInterval time.Duration
	appMonitorArray           []*model.AppMonitor
	lock                      sync.Mutex
	getPolicies               model.GetPolicies
}

<<<<<<< HEAD
func NewAggregator(logger lager.Logger, clock clock.Clock, aggregatorExecuteInterval time.Duration,
	policyPollerInterval time.Duration, policyDatabase db.PolicyDB, appMetricDatabase db.AppMetricDB,
	metricCollectorUrl string, metricPollerCount int, evaluationManager *generator.AppEvaluationManager,
	appMonitorChan chan *model.AppMonitor, tlsCerts *models.TLSCerts) (*Aggregator, error) {

=======
func NewAggregator(logger lager.Logger, clock clock.Clock, aggregatorExecuteInterval time.Duration, policyPollerInterval time.Duration,
	policyDatabase db.PolicyDB, appMetricDatabase db.AppMetricDB, metricCollectorUrl string, metricPollerCount int,
	evaluationManager *generator.AppEvaluationManager, appMonitorChan chan *model.AppMonitor, getPolicies model.GetPolicies) *Aggregator {
>>>>>>> a720e00b
	aggregator := &Aggregator{
		logger:            logger.Session("Aggregator"),
		doneChan:          make(chan bool),
		appChan:           appMonitorChan,
		metricPollerArray: []*MetricPoller{},
		appMetricDatabase: appMetricDatabase,
		evaluationManager: evaluationManager,
		cclock:            clock,
		aggregatorExecuteInterval: aggregatorExecuteInterval,
		appMonitorArray:           []*model.AppMonitor{},
		getPolicies:               getPolicies,
	}
	client := cfhttp.NewClient()
	client.Transport.(*http.Transport).MaxIdleConnsPerHost = metricPollerCount
	if tlsCerts != nil {
		tlsConfig, err := cfhttp.NewTLSConfig(tlsCerts.CertFile, tlsCerts.KeyFile, tlsCerts.CACertFile)
		if err != nil {
			return nil, err
		}
		client.Transport.(*http.Transport).TLSClientConfig = tlsConfig
	}

	var i int
	for i = 0; i < metricPollerCount; i++ {
		poller := NewMetricPoller(metricCollectorUrl, logger, aggregator.appChan, aggregator.ConsumeAppMetric, client)
		aggregator.metricPollerArray = append(aggregator.metricPollerArray, poller)
	}
	return aggregator, nil
}

func (a *Aggregator) getAppMonitors(policyMap map[string]*model.Policy) []*model.AppMonitor {
	if policyMap == nil {
		return nil
	}
	var appMonitorArrayTmp = []*model.AppMonitor{}
	for appId, policy := range policyMap {
		for _, rule := range policy.TriggerRecord.ScalingRules {

			appMonitorArrayTmp = append(appMonitorArrayTmp, &model.AppMonitor{
				AppId:      appId,
				MetricType: rule.MetricType,
				StatWindow: rule.StatWindow,
			})
		}
	}
	return appMonitorArrayTmp
}

func (a *Aggregator) ConsumeAppMetric(appMetric *model.AppMetric) {
	if appMetric == nil {
		return
	}
	err := a.appMetricDatabase.SaveAppMetric(appMetric)
	if err != nil {
		a.logger.Error("save appmetric to database failed", err, lager.Data{"appmetric": appMetric})
	}
}

func (a *Aggregator) Start() {
	for _, metricPoller := range a.metricPollerArray {
		metricPoller.Start()
	}
	go a.startWork()

	a.logger.Info("started")
}

func (a *Aggregator) Stop() {
	for _, metricPoller := range a.metricPollerArray {
		metricPoller.Stop()
	}
	close(a.doneChan)
	a.logger.Info("stopped")
}

func (a *Aggregator) startWork() {
	ticker := a.cclock.NewTicker(a.aggregatorExecuteInterval)
	defer ticker.Stop()
	for {
		select {
		case <-a.doneChan:
			return
		case <-ticker.C():
			a.lock.Lock()
			a.appMonitorArray = a.getAppMonitors(a.getPolicies())
			a.lock.Unlock()
			for _, appMonitorTmp := range a.appMonitorArray {
				a.appChan <- appMonitorTmp
			}
		}
	}
}<|MERGE_RESOLUTION|>--- conflicted
+++ resolved
@@ -28,17 +28,10 @@
 	getPolicies               model.GetPolicies
 }
 
-<<<<<<< HEAD
 func NewAggregator(logger lager.Logger, clock clock.Clock, aggregatorExecuteInterval time.Duration,
 	policyPollerInterval time.Duration, policyDatabase db.PolicyDB, appMetricDatabase db.AppMetricDB,
 	metricCollectorUrl string, metricPollerCount int, evaluationManager *generator.AppEvaluationManager,
-	appMonitorChan chan *model.AppMonitor, tlsCerts *models.TLSCerts) (*Aggregator, error) {
-
-=======
-func NewAggregator(logger lager.Logger, clock clock.Clock, aggregatorExecuteInterval time.Duration, policyPollerInterval time.Duration,
-	policyDatabase db.PolicyDB, appMetricDatabase db.AppMetricDB, metricCollectorUrl string, metricPollerCount int,
-	evaluationManager *generator.AppEvaluationManager, appMonitorChan chan *model.AppMonitor, getPolicies model.GetPolicies) *Aggregator {
->>>>>>> a720e00b
+	appMonitorChan chan *model.AppMonitor, getPolicies model.GetPolicies, tlsCerts *models.TLSCerts) (*Aggregator, error) {
 	aggregator := &Aggregator{
 		logger:            logger.Session("Aggregator"),
 		doneChan:          make(chan bool),
