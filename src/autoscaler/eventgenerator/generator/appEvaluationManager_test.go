--- conflicted
+++ resolved
@@ -4,25 +4,22 @@
 	"autoscaler/eventgenerator/aggregator/fakes"
 	. "autoscaler/eventgenerator/generator"
 	. "autoscaler/eventgenerator/model"
+	"net/http"
+	"regexp"
+	"time"
+
 	"code.cloudfoundry.org/clock/fakeclock"
 	"code.cloudfoundry.org/lager"
 	"code.cloudfoundry.org/lager/lagertest"
 	. "github.com/onsi/ginkgo"
 	. "github.com/onsi/gomega"
 	"github.com/onsi/gomega/ghttp"
-	"net/http"
-	"regexp"
-	"time"
 )
 
 var _ = Describe("AppEvaluationManager", func() {
 
 	var (
-<<<<<<< HEAD
-		err                  error
-=======
 		getPolicies          GetPolicies
->>>>>>> a720e00b
 		logger               lager.Logger
 		fclock               *fakeclock.FakeClock
 		manager              *AppEvaluationManager
@@ -161,17 +158,14 @@
 		fakeScalingEngine.RouteToHandler("POST", regPath, ghttp.RespondWith(http.StatusOK, "successful"))
 		database = &fakes.FakeAppMetricDB{}
 		testEvaluatorCount = 0
-<<<<<<< HEAD
-		manager, err = NewAppEvaluationManager(testEvaluateInterval, logger, fclock, triggerArrayChan, testEvaluatorCount, database, fakeScalingEngine.URL(), nil)
-		Expect(err).NotTo(HaveOccurred())
-=======
->>>>>>> a720e00b
 	})
 
 	Describe("Start", func() {
 		JustBeforeEach(func() {
-			manager = NewAppEvaluationManager(testEvaluateInterval, logger, fclock, triggerArrayChan, testEvaluatorCount, database,
-				fakeScalingEngine.URL(), getPolicies)
+			var err error
+			manager, err = NewAppEvaluationManager(testEvaluateInterval, logger, fclock, triggerArrayChan,
+				testEvaluatorCount, database, fakeScalingEngine.URL(), getPolicies, nil)
+			Expect(err).NotTo(HaveOccurred())
 			manager.Start()
 			Eventually(fclock.WatcherCount).Should(Equal(1))
 		})
@@ -188,11 +182,6 @@
 					return policyMap
 				}
 				testEvaluatorCount = 4
-<<<<<<< HEAD
-				manager, err = NewAppEvaluationManager(testEvaluateInterval, logger, fclock, triggerArrayChan, testEvaluatorCount, database, fakeScalingEngine.URL(), nil)
-				Expect(err).NotTo(HaveOccurred())
-=======
->>>>>>> a720e00b
 				unBlockChan = make(chan bool)
 				calledChan = make(chan string)
 				database.RetrieveAppMetricsStub = func(appId string, metricType string, start int64, end int64) ([]*AppMetric, error) {
@@ -299,8 +288,10 @@
 			getPolicies = func() map[string]*Policy {
 				return policyMap
 			}
-			manager = NewAppEvaluationManager(testEvaluateInterval, logger, fclock, triggerArrayChan, testEvaluatorCount, database,
-				fakeScalingEngine.URL(), getPolicies)
+			var err error
+			manager, err = NewAppEvaluationManager(testEvaluateInterval, logger, fclock, triggerArrayChan,
+				testEvaluatorCount, database, fakeScalingEngine.URL(), getPolicies, nil)
+			Expect(err).NotTo(HaveOccurred())
 			manager.Start()
 			Eventually(fclock.WatcherCount).Should(Equal(1))
 			manager.Stop()
