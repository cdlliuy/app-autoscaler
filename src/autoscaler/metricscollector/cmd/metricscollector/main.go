--- conflicted
+++ resolved
@@ -126,11 +126,7 @@
 		return nil
 	})
 
-<<<<<<< HEAD
-	httpServer, err := server.NewServer(logger.Session("http_server"), &conf.Server, mc.QueryMetricsFromCache, instanceMetricsDB, httpStatusCollector)
-=======
-	httpServer, err := server.NewServer(logger.Session("http_server"), conf, cfClient, noaa, mc.QueryMetrics, httpStatusCollector)
->>>>>>> bb5978fc
+	httpServer, err := server.NewServer(logger.Session("http_server"), &conf.Server, mc.QueryMetrics, httpStatusCollector)
 	if err != nil {
 		logger.Error("failed to create http server", err)
 		os.Exit(1)
